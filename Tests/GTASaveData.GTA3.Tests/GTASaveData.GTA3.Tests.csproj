--- conflicted
+++ resolved
@@ -2,24 +2,9 @@
 
   <PropertyGroup>
     <TargetFramework>netcoreapp3.1</TargetFramework>
-
     <IsPackable>false</IsPackable>
-
-<<<<<<< HEAD
-<<<<<<< Updated upstream
-    <AssemblyVersion>1.0.0.55</AssemblyVersion>
-
-    <FileVersion>1.0.0.55</FileVersion>
-=======
     <AssemblyVersion>1.0.0.75</AssemblyVersion>
-
     <FileVersion>1.0.0.75</FileVersion>
->>>>>>> Stashed changes
-=======
-    <AssemblyVersion>1.0.0.59</AssemblyVersion>
-
-    <FileVersion>1.0.0.59</FileVersion>
->>>>>>> 2257f198
   </PropertyGroup>
 
   <ItemGroup>
