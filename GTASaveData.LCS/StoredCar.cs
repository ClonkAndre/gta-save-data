﻿using GTASaveData.Interfaces;
using System;
using System.ComponentModel;
using System.Diagnostics;
using System.Numerics;

namespace GTASaveData.LCS
{
    public class StoredCar : SaveDataObject, IStoredCar,
        IEquatable<StoredCar>, IDeepClonable<StoredCar>
    {
        private int m_model;
<<<<<<< HEAD
        private Vector3D m_position;
        private float m_heading;
        private float m_pitch;
        private float m_traction;
=======
        private Vector3 m_position;
        private Vector3 m_angle;
        private float m_handlingMultiplier;
>>>>>>> 11200e9e
        private StoredCarFlags m_flags;
        private byte m_color1;
        private byte m_color2;
        private RadioStation m_radio;
        private sbyte m_extra1;
        private sbyte m_extra2;

        public int Model
        {
            get { return m_model; }
            set { m_model = value; OnPropertyChanged(); }
        }

        public Vector3 Position
        {
            get { return m_position; }
            set { m_position = value; OnPropertyChanged(); }
        }

<<<<<<< HEAD
        public float Heading
=======
        public Vector3 Angle
>>>>>>> 11200e9e
        {
            get { return m_heading; }
            set { m_heading = value; OnPropertyChanged(); }
        }

        public float Pitch
        {
            get { return m_pitch; }
            set { m_pitch = value; OnPropertyChanged(); }
        }

        public float Traction
        {
            get { return m_traction; }
            set { m_traction = value; OnPropertyChanged(); }
        }

        public StoredCarFlags Flags
        {
            get { return m_flags; }
            set { m_flags = value; OnPropertyChanged(); }
        }

        public byte Color1
        {
            get { return m_color1; }
            set { m_color1 = value; OnPropertyChanged(); }
        }

        public byte Color2
        {
            get { return m_color2; }
            set { m_color2 = value; OnPropertyChanged(); }
        }

        public RadioStation Radio
        {
            get { return m_radio; }
            set { m_radio = value; OnPropertyChanged(); }
        }

        public sbyte Extra1
        {
            get { return m_extra1; }
            set { m_extra1 = value; OnPropertyChanged(); }
        }

        public sbyte Extra2
        {
            get { return m_extra2; }
            set { m_extra2 = value; OnPropertyChanged(); }
        }

        int IStoredCar.Flags
        {
            get { return (int) Flags; }
            set { Flags = (StoredCarFlags) value; OnPropertyChanged(); }
        }

        int IStoredCar.Color1
        {
            get { return Color1; }
            set { Color1 = (byte) value; OnPropertyChanged(); }
        }

        int IStoredCar.Color2
        {
            get { return Color2; }
            set { Color2 = (byte) value; OnPropertyChanged(); }
        }

        int IStoredCar.Radio
        {
            get { return (int) Radio; }
            set { Radio = (RadioStation) value; OnPropertyChanged(); }
        }

        int IStoredCar.Extra1
        {
            get { return Extra1; }
            set { Extra1 = (sbyte) value; OnPropertyChanged(); }
        }

        int IStoredCar.Extra2
        {
            get { return Extra2; }
            set { Extra2 = (sbyte) value; OnPropertyChanged(); }
        }

        public StoredCar()
        {
<<<<<<< HEAD
            Position = new Vector3D();
=======
            Position = new Vector3();
            Angle = new Vector3();
>>>>>>> 11200e9e
        }

        public StoredCar(StoredCar other)
        {
            Model = other.Model;
<<<<<<< HEAD
            Position = new Vector3D(other.Position);
            Heading = other.Heading;
            Pitch = other.Pitch;
            Traction = other.Traction;
=======
            Position = other.Position;
            Angle = other.Angle;
            HandlingMultiplier = other.HandlingMultiplier;
>>>>>>> 11200e9e
            Flags = other.Flags;
            Color1 = other.Color1;
            Color2 = other.Color2;
            Radio = other.Radio;
            Extra1 = other.Extra1;
            Extra2 = other.Extra2;
        }

        protected override void ReadData(DataBuffer buf, FileFormat fmt)
        {
            Model = buf.ReadInt32();
<<<<<<< HEAD
            Position = buf.Read<Vector3D>();
            float headingX = buf.ReadFloat();
            float headingY = buf.ReadFloat();
            float heading = (float) RadToDeg(Math.Atan2(headingY, headingX)) - 90;
            if (heading < 0) heading += 360;
            Heading = heading;
            Pitch = (float) RadToDeg(Math.Atan(buf.ReadFloat()));
            Traction = buf.ReadFloat();
=======
            Position = buf.ReadStruct<Vector3>();
            Angle = buf.ReadStruct<Vector3>();
            HandlingMultiplier = buf.ReadFloat();
>>>>>>> 11200e9e
            Flags = (StoredCarFlags) buf.ReadInt32();
            Color1 = buf.ReadByte();
            Color2 = buf.ReadByte();
            Radio = (RadioStation) buf.ReadSByte();
            Extra1 = buf.ReadSByte();
            Extra2 = buf.ReadSByte();
            buf.Skip(3);

            Debug.Assert(buf.Offset == SizeOfType<StoredCar>());
        }

        protected override void WriteData(DataBuffer buf, FileFormat fmt)
        {
            buf.Write(Model);
            buf.Write(Position);
            buf.Write((float) Math.Cos(DegToRad(Heading + 90)));
            buf.Write((float) Math.Sin(DegToRad(Heading + 90)));
            buf.Write((float) Math.Tan(DegToRad(Pitch)));
            buf.Write(Traction);
            buf.Write((int) Flags);
            buf.Write(Color1);
            buf.Write(Color2);
            buf.Write((sbyte) Radio);
            buf.Write(Extra1);
            buf.Write(Extra2);
            buf.Skip(3);

            Debug.Assert(buf.Offset == SizeOfType<StoredCar>());
        }

        protected override int GetSize(FileFormat fmt)
        {
            return 0x2C;
        }

        public override bool Equals(object obj)
        {
            return Equals(obj as StoredCar);
        }

        public bool Equals(StoredCar other)
        {
            if (other == null)
            {
                return false;
            }

            return Model.Equals(other.Model)
                && Position.Equals(other.Position)
                && Math.Abs(Heading - other.Heading) < 0.001
                && Math.Abs(Pitch - other.Pitch) < 0.001
                && Traction.Equals(other.Traction)
                && Flags.Equals(other.Flags)
                && Color1.Equals(other.Color1)
                && Color2.Equals(other.Color2)
                && Radio.Equals(other.Radio)
                && Extra1.Equals(other.Extra1)
                && Extra2.Equals(other.Extra2);
        }

        public StoredCar DeepClone()
        {
            return new StoredCar(this);
        }

        private static double RadToDeg(double r)
        {
            return r * (180 / Math.PI);
        }

        private static double DegToRad(double deg)
        {
            return deg * (Math.PI / 180);
        }
    }

    [Flags]
    public enum StoredCarFlags
    {
        [Description("Bullet Proof")]
        BulletProof     = 0b_00000000_00000001,     // Won't take bullet damage

        [Description("Fire Proof")]
        FireProof       = 0b_00000000_00000010,     // Won't take fire damage

        [Description("Explosion Proof")]
        ExplosionProof  = 0b_00000000_00000100,     // Won't take explosion damage

        [Description("Collision Proof")]
        CollisionProof  = 0b_00000000_00001000,     // Won't take collision damage

        [Description("Melee Proof (broken)")]
        MeleeProof      = 0b_00000000_00010000,     // Won't take melee damage (doesn't work)

        [Description("Pop Proof")]
        PopProof        = 0b_00000000_00100000,     // Tires won't pop

        [Description("Strong")]
        Strong          = 0b_00000000_01000000,     // Car can take about 4x more collision damage

        [Description("Heavy")]
        Heavy           = 0b_00000000_10000000,     // Car has higher mass

        [Description("Permanent Color")]
        PermanentColor  = 0b_00000001_00000000,     // Can't be painted a different color

        [Description("Time Bomb")]
        TimeBomb        = 0b_00000010_00000000,     // Fitted with a time bomb

        [Description("Tip Proof")]
        TipProof        = 0b_00000100_00000000,     // Won't explode if tipped over

        [Description("Marked")]
        Marked          = 0b_10000000_00000000,     // Marked for mission; game won't delete if left stranded
    }

    public enum BombType
    {
        [Description("(none)")]
        None,

        [Description("Timer")]
        Timer,

        [Description("Ignition")]
        Ignition,

        [Description("Remote")]
        Remote,

        [Description("Timer (armed)")]
        TimerArmed,

        [Description("Ignition (armed)")]
        IgnitionArmed
    }

    public enum RadioStation
    {
        [Description("Head Radio")]
        HeadRadio,

        [Description("Double Clef FM")]
        DoubleClefFM,

        [Description("K-Jah")]
        KJah,

        [Description("Rise FM")]
        RiseFM,

        [Description("Lips 106")]
        Lips106,

        [Description("Radio Del Mundo")]
        RadioDelMundo,

        [Description("MSX 98")]
        Msx98,

        [Description("Flashback FM")]
        FlashbackFM,

        [Description("The Liberty Jam")]
        TheLibertyJam,

        [Description("LCFR")]
        LCFR,

        [Description("Mix Tape")]
        MixTape,

        [Description("(radio off)")]
        None
    }
}<|MERGE_RESOLUTION|>--- conflicted
+++ resolved
@@ -10,16 +10,10 @@
         IEquatable<StoredCar>, IDeepClonable<StoredCar>
     {
         private int m_model;
-<<<<<<< HEAD
         private Vector3D m_position;
         private float m_heading;
         private float m_pitch;
         private float m_traction;
-=======
-        private Vector3 m_position;
-        private Vector3 m_angle;
-        private float m_handlingMultiplier;
->>>>>>> 11200e9e
         private StoredCarFlags m_flags;
         private byte m_color1;
         private byte m_color2;
@@ -39,11 +33,7 @@
             set { m_position = value; OnPropertyChanged(); }
         }
 
-<<<<<<< HEAD
         public float Heading
-=======
-        public Vector3 Angle
->>>>>>> 11200e9e
         {
             get { return m_heading; }
             set { m_heading = value; OnPropertyChanged(); }
@@ -135,27 +125,16 @@
 
         public StoredCar()
         {
-<<<<<<< HEAD
             Position = new Vector3D();
-=======
-            Position = new Vector3();
-            Angle = new Vector3();
->>>>>>> 11200e9e
         }
 
         public StoredCar(StoredCar other)
         {
             Model = other.Model;
-<<<<<<< HEAD
             Position = new Vector3D(other.Position);
             Heading = other.Heading;
             Pitch = other.Pitch;
             Traction = other.Traction;
-=======
-            Position = other.Position;
-            Angle = other.Angle;
-            HandlingMultiplier = other.HandlingMultiplier;
->>>>>>> 11200e9e
             Flags = other.Flags;
             Color1 = other.Color1;
             Color2 = other.Color2;
@@ -167,7 +146,6 @@
         protected override void ReadData(DataBuffer buf, FileFormat fmt)
         {
             Model = buf.ReadInt32();
-<<<<<<< HEAD
             Position = buf.Read<Vector3D>();
             float headingX = buf.ReadFloat();
             float headingY = buf.ReadFloat();
@@ -176,11 +154,6 @@
             Heading = heading;
             Pitch = (float) RadToDeg(Math.Atan(buf.ReadFloat()));
             Traction = buf.ReadFloat();
-=======
-            Position = buf.ReadStruct<Vector3>();
-            Angle = buf.ReadStruct<Vector3>();
-            HandlingMultiplier = buf.ReadFloat();
->>>>>>> 11200e9e
             Flags = (StoredCarFlags) buf.ReadInt32();
             Color1 = buf.ReadByte();
             Color2 = buf.ReadByte();
